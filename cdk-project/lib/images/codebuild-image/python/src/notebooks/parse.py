--- conflicted
+++ resolved
@@ -15,11 +15,8 @@
     "ingest_data",
     "label_data",
     "prep_data",
-<<<<<<< HEAD
     "async-inference",
-=======
     "patterns/ml_gateway/ml-gateway.ipynb",
->>>>>>> 1022235d
     "reinforcement_learning/bandits_statlog_vw_customEnv/bandits_statlog_vw_customEnv.ipynb",
     "sagemaker-fundamentals",
     "sagemaker-pipelines/tabular/lambda-step/sagemaker-pipelines-lambda-step.ipynb",
