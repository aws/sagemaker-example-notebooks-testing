--- conflicted
+++ resolved
@@ -6,26 +6,20 @@
 from notebooks.git import Git
 
 SKIP_LIST = {
+    "advanced_functionality/distributed_tensorflow_mask_rcnn", 
     "aws_marketplace",
     "contrib",
     "end_to_end",
     "ground_truth_labeling_jobs",
     "ingest_data",
-<<<<<<< HEAD
     "label_data",
     "prep_data",
     "sagemaker-fundamentals",
-    "sagemaker_edge_manager/sagemaker_edge_example/sagemaker_edge_example.ipynb",
+    "sagemaker_edge_manager"
     "sagemaker_neo_compilation_jobs/gluoncv_yolo/gluoncv_yolo_neo.ipynb",
     "step-functions-data-science-sdk",
     "use-cases",
-=======
-    "advanced_functionality/distributed_tensorflow_mask_rcnn", 
-    "sagemaker_edge_manager"
-    
->>>>>>> c573d364
 }
-
 
 def all_notebook_filenames():
     """Return all the notebook filenames in the current directory.
